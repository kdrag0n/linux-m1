--- conflicted
+++ resolved
@@ -67,15 +67,12 @@
 static inline int is_multicast_ether_addr(const u8 *addr)
 {
 	return ((addr[0] != 0xff) && (0x01 & addr[0]));
-<<<<<<< HEAD
 }
 
 static inline int is_broadcast_ether_addr(const u8 *addr)
 {
         return ((addr[0] == 0xff) && (addr[1] == 0xff) && (addr[2] == 0xff) &&  
 		(addr[3] == 0xff) && (addr[4] == 0xff) && (addr[5] == 0xff));
-=======
->>>>>>> 9b4311ee
 }
 
 /**
