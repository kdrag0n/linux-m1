--- conflicted
+++ resolved
@@ -853,10 +853,7 @@
 	.quad sys_fanotify_init
 	.quad sys32_fanotify_mark
 	.quad sys_prlimit64		/* 340 */
-<<<<<<< HEAD
 	.quad sys_name_to_handle_at
 	.quad compat_sys_open_by_handle_at
-=======
 	.quad compat_sys_clock_adjtime
->>>>>>> 6e6823d1
 ia32_syscall_end: