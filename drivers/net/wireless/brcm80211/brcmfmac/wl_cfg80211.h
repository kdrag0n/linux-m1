--- conflicted
+++ resolved
@@ -126,15 +126,6 @@
 	WL_MODE_AP
 };
 
-<<<<<<< HEAD
-/* dongle iscan state */
-enum wl_iscan_state {
-	WL_ISCAN_STATE_IDLE,
-	WL_ISCAN_STATE_SCANING
-};
-
-=======
->>>>>>> 0751f865
 /* dongle configuration */
 struct brcmf_cfg80211_conf {
 	u32 mode;		/* adhoc , infrastructure or ap */
@@ -177,65 +168,6 @@
 	struct brcmf_ssid ssid;
 	u8 bssid[ETH_ALEN];
 	struct brcmf_cfg80211_security sec;
-<<<<<<< HEAD
-};
-
-/**
- * enum brcmf_vif_status - bit indices for vif status.
- *
- * @BRCMF_VIF_STATUS_READY: ready for operation.
- * @BRCMF_VIF_STATUS_CONNECTING: connect/join in progress.
- * @BRCMF_VIF_STATUS_CONNECTED: connected/joined succesfully.
- * @BRCMF_VIF_STATUS_AP_CREATING: interface configured for AP operation.
- * @BRCMF_VIF_STATUS_AP_CREATED: AP operation started.
- */
-enum brcmf_vif_status {
-	BRCMF_VIF_STATUS_READY,
-	BRCMF_VIF_STATUS_CONNECTING,
-	BRCMF_VIF_STATUS_CONNECTED,
-	BRCMF_VIF_STATUS_AP_CREATING,
-	BRCMF_VIF_STATUS_AP_CREATED
-};
-
-/**
- * struct vif_saved_ie - holds saved IEs for a virtual interface.
- *
- * @probe_res_ie: IE info for probe response.
- * @beacon_ie: IE info for beacon frame.
- * @probe_res_ie_len: IE info length for probe response.
- * @beacon_ie_len: IE info length for beacon frame.
- */
-struct vif_saved_ie {
-	u8  probe_res_ie[IE_MAX_LEN];
-	u8  beacon_ie[IE_MAX_LEN];
-	u32 probe_res_ie_len;
-	u32 beacon_ie_len;
-};
-
-/**
- * struct brcmf_cfg80211_vif - virtual interface specific information.
- *
- * @ifp: lower layer interface pointer
- * @wdev: wireless device.
- * @profile: profile information.
- * @mode: operating mode.
- * @roam_off: roaming state.
- * @sme_state: SME state using enum brcmf_vif_status bits.
- * @pm_block: power-management blocked.
- * @list: linked list.
- */
-struct brcmf_cfg80211_vif {
-	struct brcmf_if *ifp;
-	struct wireless_dev wdev;
-	struct brcmf_cfg80211_profile profile;
-	s32 mode;
-	s32 roam_off;
-	unsigned long sme_state;
-	bool pm_block;
-	struct vif_saved_ie saved_ie;
-	struct list_head list;
-=======
->>>>>>> 0751f865
 };
 
 /**
@@ -419,15 +351,8 @@
  * @scan_req_int: internal scan request object.
  * @bss_info: bss information for cfg80211 layer.
  * @ie: information element object for internal purpose.
-<<<<<<< HEAD
- * @iscan: iscan controller information.
  * @conn_info: association info.
  * @pmk_list: wpa2 pmk list.
- * @event_work: event handler work struct.
-=======
- * @conn_info: association info.
- * @pmk_list: wpa2 pmk list.
->>>>>>> 0751f865
  * @scan_status: scan activity on the dongle.
  * @pub: common driver information.
  * @channel: current channel.
@@ -446,10 +371,6 @@
  * @escan_timeout: Timer for catch scan timeout.
  * @escan_timeout_work: scan timeout worker.
  * @escan_ioctl_buf: dongle command buffer for escan commands.
-<<<<<<< HEAD
- * @ap_info: host ap information.
-=======
->>>>>>> 0751f865
  * @vif_list: linked list of vif instances.
  * @vif_cnt: number of vif instances.
  */
@@ -462,15 +383,8 @@
 	struct brcmf_cfg80211_scan_req scan_req_int;
 	struct wl_cfg80211_bss_info *bss_info;
 	struct brcmf_cfg80211_ie ie;
-<<<<<<< HEAD
-	struct brcmf_cfg80211_iscan_ctrl *iscan;
 	struct brcmf_cfg80211_connect_info conn_info;
 	struct brcmf_cfg80211_pmk_list *pmk_list;
-	struct work_struct event_work;
-=======
-	struct brcmf_cfg80211_connect_info conn_info;
-	struct brcmf_cfg80211_pmk_list *pmk_list;
->>>>>>> 0751f865
 	unsigned long scan_status;
 	struct brcmf_pub *pub;
 	u32 channel;
@@ -489,10 +403,6 @@
 	struct timer_list escan_timeout;
 	struct work_struct escan_timeout_work;
 	u8 *escan_ioctl_buf;
-<<<<<<< HEAD
-	struct ap_info *ap_info;
-=======
->>>>>>> 0751f865
 	struct list_head vif_list;
 	u8 vif_cnt;
 };
@@ -531,16 +441,11 @@
 	return &ifp->vif->profile;
 }
 
-<<<<<<< HEAD
-#define iscan_to_cfg(i) ((struct brcmf_cfg80211_info *)(i->data))
-#define cfg_to_iscan(w) (w->iscan)
-=======
 static inline struct brcmf_cfg80211_vif *ndev_to_vif(struct net_device *ndev)
 {
 	struct brcmf_if *ifp = netdev_priv(ndev);
 	return ifp->vif;
 }
->>>>>>> 0751f865
 
 static inline struct
 brcmf_cfg80211_connect_info *cfg_to_conn(struct brcmf_cfg80211_info *cfg)
