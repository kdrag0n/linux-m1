/* Intel(R) Ethernet Switch Host Interface Driver
 * Copyright(c) 2013 - 2017 Intel Corporation.
 *
 * This program is free software; you can redistribute it and/or modify it
 * under the terms and conditions of the GNU General Public License,
 * version 2, as published by the Free Software Foundation.
 *
 * This program is distributed in the hope it will be useful, but WITHOUT
 * ANY WARRANTY; without even the implied warranty of MERCHANTABILITY or
 * FITNESS FOR A PARTICULAR PURPOSE.  See the GNU General Public License for
 * more details.
 *
 * The full GNU General Public License is included in this distribution in
 * the file called "COPYING".
 *
 * Contact Information:
 * e1000-devel Mailing List <e1000-devel@lists.sourceforge.net>
 * Intel Corporation, 5200 N.E. Elam Young Parkway, Hillsboro, OR 97124-6497
 */

#include "fm10k.h"
#include <linux/vmalloc.h>
#include <net/udp_tunnel.h>

/**
 * fm10k_setup_tx_resources - allocate Tx resources (Descriptors)
 * @tx_ring:    tx descriptor ring (for a specific queue) to setup
 *
 * Return 0 on success, negative on failure
 **/
int fm10k_setup_tx_resources(struct fm10k_ring *tx_ring)
{
	struct device *dev = tx_ring->dev;
	int size;

	size = sizeof(struct fm10k_tx_buffer) * tx_ring->count;

	tx_ring->tx_buffer = vzalloc(size);
	if (!tx_ring->tx_buffer)
		goto err;

	u64_stats_init(&tx_ring->syncp);

	/* round up to nearest 4K */
	tx_ring->size = tx_ring->count * sizeof(struct fm10k_tx_desc);
	tx_ring->size = ALIGN(tx_ring->size, 4096);

	tx_ring->desc = dma_alloc_coherent(dev, tx_ring->size,
					   &tx_ring->dma, GFP_KERNEL);
	if (!tx_ring->desc)
		goto err;

	return 0;

err:
	vfree(tx_ring->tx_buffer);
	tx_ring->tx_buffer = NULL;
	return -ENOMEM;
}

/**
 * fm10k_setup_all_tx_resources - allocate all queues Tx resources
 * @interface: board private structure
 *
 * If this function returns with an error, then it's possible one or
 * more of the rings is populated (while the rest are not).  It is the
 * callers duty to clean those orphaned rings.
 *
 * Return 0 on success, negative on failure
 **/
static int fm10k_setup_all_tx_resources(struct fm10k_intfc *interface)
{
	int i, err = 0;

	for (i = 0; i < interface->num_tx_queues; i++) {
		err = fm10k_setup_tx_resources(interface->tx_ring[i]);
		if (!err)
			continue;

		netif_err(interface, probe, interface->netdev,
			  "Allocation for Tx Queue %u failed\n", i);
		goto err_setup_tx;
	}

	return 0;
err_setup_tx:
	/* rewind the index freeing the rings as we go */
	while (i--)
		fm10k_free_tx_resources(interface->tx_ring[i]);
	return err;
}

/**
 * fm10k_setup_rx_resources - allocate Rx resources (Descriptors)
 * @rx_ring:    rx descriptor ring (for a specific queue) to setup
 *
 * Returns 0 on success, negative on failure
 **/
int fm10k_setup_rx_resources(struct fm10k_ring *rx_ring)
{
	struct device *dev = rx_ring->dev;
	int size;

	size = sizeof(struct fm10k_rx_buffer) * rx_ring->count;

	rx_ring->rx_buffer = vzalloc(size);
	if (!rx_ring->rx_buffer)
		goto err;

	u64_stats_init(&rx_ring->syncp);

	/* Round up to nearest 4K */
	rx_ring->size = rx_ring->count * sizeof(union fm10k_rx_desc);
	rx_ring->size = ALIGN(rx_ring->size, 4096);

	rx_ring->desc = dma_alloc_coherent(dev, rx_ring->size,
					   &rx_ring->dma, GFP_KERNEL);
	if (!rx_ring->desc)
		goto err;

	return 0;
err:
	vfree(rx_ring->rx_buffer);
	rx_ring->rx_buffer = NULL;
	return -ENOMEM;
}

/**
 * fm10k_setup_all_rx_resources - allocate all queues Rx resources
 * @interface: board private structure
 *
 * If this function returns with an error, then it's possible one or
 * more of the rings is populated (while the rest are not).  It is the
 * callers duty to clean those orphaned rings.
 *
 * Return 0 on success, negative on failure
 **/
static int fm10k_setup_all_rx_resources(struct fm10k_intfc *interface)
{
	int i, err = 0;

	for (i = 0; i < interface->num_rx_queues; i++) {
		err = fm10k_setup_rx_resources(interface->rx_ring[i]);
		if (!err)
			continue;

		netif_err(interface, probe, interface->netdev,
			  "Allocation for Rx Queue %u failed\n", i);
		goto err_setup_rx;
	}

	return 0;
err_setup_rx:
	/* rewind the index freeing the rings as we go */
	while (i--)
		fm10k_free_rx_resources(interface->rx_ring[i]);
	return err;
}

void fm10k_unmap_and_free_tx_resource(struct fm10k_ring *ring,
				      struct fm10k_tx_buffer *tx_buffer)
{
	if (tx_buffer->skb) {
		dev_kfree_skb_any(tx_buffer->skb);
		if (dma_unmap_len(tx_buffer, len))
			dma_unmap_single(ring->dev,
					 dma_unmap_addr(tx_buffer, dma),
					 dma_unmap_len(tx_buffer, len),
					 DMA_TO_DEVICE);
	} else if (dma_unmap_len(tx_buffer, len)) {
		dma_unmap_page(ring->dev,
			       dma_unmap_addr(tx_buffer, dma),
			       dma_unmap_len(tx_buffer, len),
			       DMA_TO_DEVICE);
	}
	tx_buffer->next_to_watch = NULL;
	tx_buffer->skb = NULL;
	dma_unmap_len_set(tx_buffer, len, 0);
	/* tx_buffer must be completely set up in the transmit path */
}

/**
 * fm10k_clean_tx_ring - Free Tx Buffers
 * @tx_ring: ring to be cleaned
 **/
static void fm10k_clean_tx_ring(struct fm10k_ring *tx_ring)
{
	struct fm10k_tx_buffer *tx_buffer;
	unsigned long size;
	u16 i;

	/* ring already cleared, nothing to do */
	if (!tx_ring->tx_buffer)
		return;

	/* Free all the Tx ring sk_buffs */
	for (i = 0; i < tx_ring->count; i++) {
		tx_buffer = &tx_ring->tx_buffer[i];
		fm10k_unmap_and_free_tx_resource(tx_ring, tx_buffer);
	}

	/* reset BQL values */
	netdev_tx_reset_queue(txring_txq(tx_ring));

	size = sizeof(struct fm10k_tx_buffer) * tx_ring->count;
	memset(tx_ring->tx_buffer, 0, size);

	/* Zero out the descriptor ring */
	memset(tx_ring->desc, 0, tx_ring->size);
}

/**
 * fm10k_free_tx_resources - Free Tx Resources per Queue
 * @tx_ring: Tx descriptor ring for a specific queue
 *
 * Free all transmit software resources
 **/
void fm10k_free_tx_resources(struct fm10k_ring *tx_ring)
{
	fm10k_clean_tx_ring(tx_ring);

	vfree(tx_ring->tx_buffer);
	tx_ring->tx_buffer = NULL;

	/* if not set, then don't free */
	if (!tx_ring->desc)
		return;

	dma_free_coherent(tx_ring->dev, tx_ring->size,
			  tx_ring->desc, tx_ring->dma);
	tx_ring->desc = NULL;
}

/**
 * fm10k_clean_all_tx_rings - Free Tx Buffers for all queues
 * @interface: board private structure
 **/
void fm10k_clean_all_tx_rings(struct fm10k_intfc *interface)
{
	int i;

	for (i = 0; i < interface->num_tx_queues; i++)
		fm10k_clean_tx_ring(interface->tx_ring[i]);
}

/**
 * fm10k_free_all_tx_resources - Free Tx Resources for All Queues
 * @interface: board private structure
 *
 * Free all transmit software resources
 **/
static void fm10k_free_all_tx_resources(struct fm10k_intfc *interface)
{
	int i = interface->num_tx_queues;

	while (i--)
		fm10k_free_tx_resources(interface->tx_ring[i]);
}

/**
 * fm10k_clean_rx_ring - Free Rx Buffers per Queue
 * @rx_ring: ring to free buffers from
 **/
static void fm10k_clean_rx_ring(struct fm10k_ring *rx_ring)
{
	unsigned long size;
	u16 i;

	if (!rx_ring->rx_buffer)
		return;

	if (rx_ring->skb)
		dev_kfree_skb(rx_ring->skb);
	rx_ring->skb = NULL;

	/* Free all the Rx ring sk_buffs */
	for (i = 0; i < rx_ring->count; i++) {
		struct fm10k_rx_buffer *buffer = &rx_ring->rx_buffer[i];
		/* clean-up will only set page pointer to NULL */
		if (!buffer->page)
			continue;

		dma_unmap_page(rx_ring->dev, buffer->dma,
			       PAGE_SIZE, DMA_FROM_DEVICE);
		__free_page(buffer->page);

		buffer->page = NULL;
	}

	size = sizeof(struct fm10k_rx_buffer) * rx_ring->count;
	memset(rx_ring->rx_buffer, 0, size);

	/* Zero out the descriptor ring */
	memset(rx_ring->desc, 0, rx_ring->size);

	rx_ring->next_to_alloc = 0;
	rx_ring->next_to_clean = 0;
	rx_ring->next_to_use = 0;
}

/**
 * fm10k_free_rx_resources - Free Rx Resources
 * @rx_ring: ring to clean the resources from
 *
 * Free all receive software resources
 **/
void fm10k_free_rx_resources(struct fm10k_ring *rx_ring)
{
	fm10k_clean_rx_ring(rx_ring);

	vfree(rx_ring->rx_buffer);
	rx_ring->rx_buffer = NULL;

	/* if not set, then don't free */
	if (!rx_ring->desc)
		return;

	dma_free_coherent(rx_ring->dev, rx_ring->size,
			  rx_ring->desc, rx_ring->dma);

	rx_ring->desc = NULL;
}

/**
 * fm10k_clean_all_rx_rings - Free Rx Buffers for all queues
 * @interface: board private structure
 **/
void fm10k_clean_all_rx_rings(struct fm10k_intfc *interface)
{
	int i;

	for (i = 0; i < interface->num_rx_queues; i++)
		fm10k_clean_rx_ring(interface->rx_ring[i]);
}

/**
 * fm10k_free_all_rx_resources - Free Rx Resources for All Queues
 * @interface: board private structure
 *
 * Free all receive software resources
 **/
static void fm10k_free_all_rx_resources(struct fm10k_intfc *interface)
{
	int i = interface->num_rx_queues;

	while (i--)
		fm10k_free_rx_resources(interface->rx_ring[i]);
}

/**
 * fm10k_request_glort_range - Request GLORTs for use in configuring rules
 * @interface: board private structure
 *
 * This function allocates a range of glorts for this interface to use.
 **/
static void fm10k_request_glort_range(struct fm10k_intfc *interface)
{
	struct fm10k_hw *hw = &interface->hw;
	u16 mask = (~hw->mac.dglort_map) >> FM10K_DGLORTMAP_MASK_SHIFT;

	/* establish GLORT base */
	interface->glort = hw->mac.dglort_map & FM10K_DGLORTMAP_NONE;
	interface->glort_count = 0;

	/* nothing we can do until mask is allocated */
	if (hw->mac.dglort_map == FM10K_DGLORTMAP_NONE)
		return;

	/* we support 3 possible GLORT configurations.
	 * 1: VFs consume all but the last 1
	 * 2: VFs and PF split glorts with possible gap between
	 * 3: VFs allocated first 64, all others belong to PF
	 */
	if (mask <= hw->iov.total_vfs) {
		interface->glort_count = 1;
		interface->glort += mask;
	} else if (mask < 64) {
		interface->glort_count = (mask + 1) / 2;
		interface->glort += interface->glort_count;
	} else {
		interface->glort_count = mask - 63;
		interface->glort += 64;
	}
}

/**
 * fm10k_free_udp_port_info
 * @interface: board private structure
 *
 * This function frees both geneve_port and vxlan_port structures
 **/
static void fm10k_free_udp_port_info(struct fm10k_intfc *interface)
{
	struct fm10k_udp_port *port;

	/* flush all entries from vxlan list */
	port = list_first_entry_or_null(&interface->vxlan_port,
					struct fm10k_udp_port, list);
	while (port) {
		list_del(&port->list);
		kfree(port);
		port = list_first_entry_or_null(&interface->vxlan_port,
						struct fm10k_udp_port,
						list);
	}

	/* flush all entries from geneve list */
	port = list_first_entry_or_null(&interface->geneve_port,
					struct fm10k_udp_port, list);
	while (port) {
		list_del(&port->list);
		kfree(port);
		port = list_first_entry_or_null(&interface->vxlan_port,
						struct fm10k_udp_port,
						list);
	}
}

/**
 * fm10k_restore_udp_port_info
 * @interface: board private structure
 *
 * This function restores the value in the tunnel_cfg register(s) after reset
 **/
static void fm10k_restore_udp_port_info(struct fm10k_intfc *interface)
{
	struct fm10k_hw *hw = &interface->hw;
	struct fm10k_udp_port *port;

	/* only the PF supports configuring tunnels */
	if (hw->mac.type != fm10k_mac_pf)
		return;

	port = list_first_entry_or_null(&interface->vxlan_port,
					struct fm10k_udp_port, list);

	/* restore tunnel configuration register */
	fm10k_write_reg(hw, FM10K_TUNNEL_CFG,
			(port ? ntohs(port->port) : 0) |
			(ETH_P_TEB << FM10K_TUNNEL_CFG_NVGRE_SHIFT));

	port = list_first_entry_or_null(&interface->geneve_port,
					struct fm10k_udp_port, list);

	/* restore Geneve tunnel configuration register */
	fm10k_write_reg(hw, FM10K_TUNNEL_CFG_GENEVE,
			(port ? ntohs(port->port) : 0));
}

static struct fm10k_udp_port *
fm10k_remove_tunnel_port(struct list_head *ports,
			 struct udp_tunnel_info *ti)
{
	struct fm10k_udp_port *port;

	list_for_each_entry(port, ports, list) {
		if ((port->port == ti->port) &&
		    (port->sa_family == ti->sa_family)) {
			list_del(&port->list);
			return port;
		}
	}

	return NULL;
}

static void fm10k_insert_tunnel_port(struct list_head *ports,
				     struct udp_tunnel_info *ti)
{
	struct fm10k_udp_port *port;

	/* remove existing port entry from the list so that the newest items
	 * are always at the tail of the list.
	 */
	port = fm10k_remove_tunnel_port(ports, ti);
	if (!port) {
		port = kmalloc(sizeof(*port), GFP_ATOMIC);
		if  (!port)
			return;
		port->port = ti->port;
		port->sa_family = ti->sa_family;
	}

	list_add_tail(&port->list, ports);
}

/**
 * fm10k_udp_tunnel_add
 * @netdev: network interface device structure
 * @ti: Tunnel endpoint information
 *
 * This function is called when a new UDP tunnel port has been added.
 * Due to hardware restrictions, only one port per type can be offloaded at
 * once.
 **/
static void fm10k_udp_tunnel_add(struct net_device *dev,
				 struct udp_tunnel_info *ti)
{
	struct fm10k_intfc *interface = netdev_priv(dev);

	/* only the PF supports configuring tunnels */
	if (interface->hw.mac.type != fm10k_mac_pf)
		return;

	switch (ti->type) {
	case UDP_TUNNEL_TYPE_VXLAN:
		fm10k_insert_tunnel_port(&interface->vxlan_port, ti);
		break;
	case UDP_TUNNEL_TYPE_GENEVE:
		fm10k_insert_tunnel_port(&interface->geneve_port, ti);
		break;
	default:
		return;
	}

	fm10k_restore_udp_port_info(interface);
}

/**
 * fm10k_udp_tunnel_del
 * @netdev: network interface device structure
 * @ti: Tunnel endpoint information
 *
 * This function is called when a new UDP tunnel port is deleted. The freed
 * port will be removed from the list, then we reprogram the offloaded port
 * based on the head of the list.
 **/
static void fm10k_udp_tunnel_del(struct net_device *dev,
				 struct udp_tunnel_info *ti)
{
	struct fm10k_intfc *interface = netdev_priv(dev);
	struct fm10k_udp_port *port = NULL;

	if (interface->hw.mac.type != fm10k_mac_pf)
		return;

	switch (ti->type) {
	case UDP_TUNNEL_TYPE_VXLAN:
		port = fm10k_remove_tunnel_port(&interface->vxlan_port, ti);
		break;
	case UDP_TUNNEL_TYPE_GENEVE:
		port = fm10k_remove_tunnel_port(&interface->geneve_port, ti);
		break;
	default:
		return;
	}

	/* if we did remove a port we need to free its memory */
	kfree(port);

	fm10k_restore_udp_port_info(interface);
}

/**
 * fm10k_open - Called when a network interface is made active
 * @netdev: network interface device structure
 *
 * Returns 0 on success, negative value on failure
 *
 * The open entry point is called when a network interface is made
 * active by the system (IFF_UP).  At this point all resources needed
 * for transmit and receive operations are allocated, the interrupt
 * handler is registered with the OS, the watchdog timer is started,
 * and the stack is notified that the interface is ready.
 **/
int fm10k_open(struct net_device *netdev)
{
	struct fm10k_intfc *interface = netdev_priv(netdev);
	int err;

	/* allocate transmit descriptors */
	err = fm10k_setup_all_tx_resources(interface);
	if (err)
		goto err_setup_tx;

	/* allocate receive descriptors */
	err = fm10k_setup_all_rx_resources(interface);
	if (err)
		goto err_setup_rx;

	/* allocate interrupt resources */
	err = fm10k_qv_request_irq(interface);
	if (err)
		goto err_req_irq;

	/* setup GLORT assignment for this port */
	fm10k_request_glort_range(interface);

	/* Notify the stack of the actual queue counts */
	err = netif_set_real_num_tx_queues(netdev,
					   interface->num_tx_queues);
	if (err)
		goto err_set_queues;

	err = netif_set_real_num_rx_queues(netdev,
					   interface->num_rx_queues);
	if (err)
		goto err_set_queues;

	udp_tunnel_get_rx_info(netdev);

	fm10k_up(interface);

	return 0;

err_set_queues:
	fm10k_qv_free_irq(interface);
err_req_irq:
	fm10k_free_all_rx_resources(interface);
err_setup_rx:
	fm10k_free_all_tx_resources(interface);
err_setup_tx:
	return err;
}

/**
 * fm10k_close - Disables a network interface
 * @netdev: network interface device structure
 *
 * Returns 0, this is not allowed to fail
 *
 * The close entry point is called when an interface is de-activated
 * by the OS.  The hardware is still under the drivers control, but
 * needs to be disabled.  A global MAC reset is issued to stop the
 * hardware, and all transmit and receive resources are freed.
 **/
int fm10k_close(struct net_device *netdev)
{
	struct fm10k_intfc *interface = netdev_priv(netdev);

	fm10k_down(interface);

	fm10k_qv_free_irq(interface);

	fm10k_free_udp_port_info(interface);

	fm10k_free_all_tx_resources(interface);
	fm10k_free_all_rx_resources(interface);

	return 0;
}

static netdev_tx_t fm10k_xmit_frame(struct sk_buff *skb, struct net_device *dev)
{
	struct fm10k_intfc *interface = netdev_priv(dev);
	unsigned int r_idx = skb->queue_mapping;
	int err;

	if ((skb->protocol == htons(ETH_P_8021Q)) &&
	    !skb_vlan_tag_present(skb)) {
		/* FM10K only supports hardware tagging, any tags in frame
		 * are considered 2nd level or "outer" tags
		 */
		struct vlan_hdr *vhdr;
		__be16 proto;

		/* make sure skb is not shared */
		skb = skb_share_check(skb, GFP_ATOMIC);
		if (!skb)
			return NETDEV_TX_OK;

		/* make sure there is enough room to move the ethernet header */
		if (unlikely(!pskb_may_pull(skb, VLAN_ETH_HLEN)))
			return NETDEV_TX_OK;

		/* verify the skb head is not shared */
		err = skb_cow_head(skb, 0);
		if (err) {
			dev_kfree_skb(skb);
			return NETDEV_TX_OK;
		}

		/* locate VLAN header */
		vhdr = (struct vlan_hdr *)(skb->data + ETH_HLEN);

		/* pull the 2 key pieces of data out of it */
		__vlan_hwaccel_put_tag(skb,
				       htons(ETH_P_8021Q),
				       ntohs(vhdr->h_vlan_TCI));
		proto = vhdr->h_vlan_encapsulated_proto;
		skb->protocol = (ntohs(proto) >= 1536) ? proto :
							 htons(ETH_P_802_2);

		/* squash it by moving the ethernet addresses up 4 bytes */
		memmove(skb->data + VLAN_HLEN, skb->data, 12);
		__skb_pull(skb, VLAN_HLEN);
		skb_reset_mac_header(skb);
	}

	/* The minimum packet size for a single buffer is 17B so pad the skb
	 * in order to meet this minimum size requirement.
	 */
	if (unlikely(skb->len < 17)) {
		int pad_len = 17 - skb->len;

		if (skb_pad(skb, pad_len))
			return NETDEV_TX_OK;
		__skb_put(skb, pad_len);
	}

	if (r_idx >= interface->num_tx_queues)
		r_idx %= interface->num_tx_queues;

	err = fm10k_xmit_frame_ring(skb, interface->tx_ring[r_idx]);

	return err;
}

/**
 * fm10k_tx_timeout - Respond to a Tx Hang
 * @netdev: network interface device structure
 **/
static void fm10k_tx_timeout(struct net_device *netdev)
{
	struct fm10k_intfc *interface = netdev_priv(netdev);
	bool real_tx_hang = false;
	int i;

#define TX_TIMEO_LIMIT 16000
	for (i = 0; i < interface->num_tx_queues; i++) {
		struct fm10k_ring *tx_ring = interface->tx_ring[i];

		if (check_for_tx_hang(tx_ring) && fm10k_check_tx_hang(tx_ring))
			real_tx_hang = true;
	}

	if (real_tx_hang) {
		fm10k_tx_timeout_reset(interface);
	} else {
		netif_info(interface, drv, netdev,
			   "Fake Tx hang detected with timeout of %d seconds\n",
			   netdev->watchdog_timeo / HZ);

		/* fake Tx hang - increase the kernel timeout */
		if (netdev->watchdog_timeo < TX_TIMEO_LIMIT)
			netdev->watchdog_timeo *= 2;
	}
}

/**
 * fm10k_host_mbx_ready - Check PF interface's mailbox readiness
 * @interface: board private structure
 *
 * This function checks if the PF interface's mailbox is ready before queueing
 * mailbox messages for transmission. This will prevent filling the TX mailbox
 * queue when the receiver is not ready. VF interfaces are exempt from this
 * check since it will block all PF-VF mailbox messages from being sent from
 * the VF to the PF at initialization.
 **/
static bool fm10k_host_mbx_ready(struct fm10k_intfc *interface)
{
	struct fm10k_hw *hw = &interface->hw;

	return (hw->mac.type == fm10k_mac_vf || interface->host_ready);
}

static int fm10k_uc_vlan_unsync(struct net_device *netdev,
				const unsigned char *uc_addr)
{
	struct fm10k_intfc *interface = netdev_priv(netdev);
	struct fm10k_hw *hw = &interface->hw;
	u16 glort = interface->glort;
	u16 vid = interface->vid;
	bool set = !!(vid / VLAN_N_VID);
	int err = -EHOSTDOWN;

	/* drop any leading bits on the VLAN ID */
	vid &= VLAN_N_VID - 1;

	if (fm10k_host_mbx_ready(interface))
		err = hw->mac.ops.update_uc_addr(hw, glort, uc_addr,
						 vid, set, 0);

	if (err)
		return err;

	/* return non-zero value as we are only doing a partial sync/unsync */
	return 1;
}

static int fm10k_mc_vlan_unsync(struct net_device *netdev,
				const unsigned char *mc_addr)
{
	struct fm10k_intfc *interface = netdev_priv(netdev);
	struct fm10k_hw *hw = &interface->hw;
	u16 glort = interface->glort;
	u16 vid = interface->vid;
	bool set = !!(vid / VLAN_N_VID);
	int err = -EHOSTDOWN;

	/* drop any leading bits on the VLAN ID */
	vid &= VLAN_N_VID - 1;

	if (fm10k_host_mbx_ready(interface))
		err = hw->mac.ops.update_mc_addr(hw, glort, mc_addr, vid, set);

	if (err)
		return err;

	/* return non-zero value as we are only doing a partial sync/unsync */
	return 1;
}

static int fm10k_update_vid(struct net_device *netdev, u16 vid, bool set)
{
	struct fm10k_intfc *interface = netdev_priv(netdev);
	struct fm10k_hw *hw = &interface->hw;
	s32 err;
	int i;

	/* updates do not apply to VLAN 0 */
	if (!vid)
		return 0;

	if (vid >= VLAN_N_VID)
		return -EINVAL;

	/* Verify we have permission to add VLANs */
	if (hw->mac.vlan_override)
		return -EACCES;

	/* update active_vlans bitmask */
	set_bit(vid, interface->active_vlans);
	if (!set)
		clear_bit(vid, interface->active_vlans);

	/* disable the default VLAN ID on ring if we have an active VLAN */
	for (i = 0; i < interface->num_rx_queues; i++) {
		struct fm10k_ring *rx_ring = interface->rx_ring[i];
		u16 rx_vid = rx_ring->vid & (VLAN_N_VID - 1);

		if (test_bit(rx_vid, interface->active_vlans))
			rx_ring->vid |= FM10K_VLAN_CLEAR;
		else
			rx_ring->vid &= ~FM10K_VLAN_CLEAR;
	}

	/* Do not remove default VLAN ID related entries from VLAN and MAC
	 * tables
	 */
	if (!set && vid == hw->mac.default_vid)
		return 0;

	/* Do not throw an error if the interface is down. We will sync once
	 * we come up
	 */
	if (test_bit(__FM10K_DOWN, interface->state))
		return 0;

	fm10k_mbx_lock(interface);

	/* only need to update the VLAN if not in promiscuous mode */
	if (!(netdev->flags & IFF_PROMISC)) {
		err = hw->mac.ops.update_vlan(hw, vid, 0, set);
		if (err)
			goto err_out;
	}

	/* update our base MAC address if host's mailbox is ready */
	if (fm10k_host_mbx_ready(interface))
		err = hw->mac.ops.update_uc_addr(hw, interface->glort,
						 hw->mac.addr, vid, set, 0);
	else
		err = -EHOSTDOWN;

	if (err)
		goto err_out;

	/* set VLAN ID prior to syncing/unsyncing the VLAN */
	interface->vid = vid + (set ? VLAN_N_VID : 0);

	/* Update the unicast and multicast address list to add/drop VLAN */
	__dev_uc_unsync(netdev, fm10k_uc_vlan_unsync);
	__dev_mc_unsync(netdev, fm10k_mc_vlan_unsync);

err_out:
	fm10k_mbx_unlock(interface);

	return err;
}

static int fm10k_vlan_rx_add_vid(struct net_device *netdev,
				 __always_unused __be16 proto, u16 vid)
{
	/* update VLAN and address table based on changes */
	return fm10k_update_vid(netdev, vid, true);
}

static int fm10k_vlan_rx_kill_vid(struct net_device *netdev,
				  __always_unused __be16 proto, u16 vid)
{
	/* update VLAN and address table based on changes */
	return fm10k_update_vid(netdev, vid, false);
}

static u16 fm10k_find_next_vlan(struct fm10k_intfc *interface, u16 vid)
{
	struct fm10k_hw *hw = &interface->hw;
	u16 default_vid = hw->mac.default_vid;
	u16 vid_limit = vid < default_vid ? default_vid : VLAN_N_VID;

	vid = find_next_bit(interface->active_vlans, vid_limit, ++vid);

	return vid;
}

static void fm10k_clear_unused_vlans(struct fm10k_intfc *interface)
{
	struct fm10k_hw *hw = &interface->hw;
	u32 vid, prev_vid;

	/* loop through and find any gaps in the table */
	for (vid = 0, prev_vid = 0;
	     prev_vid < VLAN_N_VID;
	     prev_vid = vid + 1, vid = fm10k_find_next_vlan(interface, vid)) {
		if (prev_vid == vid)
			continue;

		/* send request to clear multiple bits at a time */
		prev_vid += (vid - prev_vid - 1) << FM10K_VLAN_LENGTH_SHIFT;
		hw->mac.ops.update_vlan(hw, prev_vid, 0, false);
	}
}

static int __fm10k_uc_sync(struct net_device *dev,
			   const unsigned char *addr, bool sync)
{
	struct fm10k_intfc *interface = netdev_priv(dev);
	struct fm10k_hw *hw = &interface->hw;
	u16 vid, glort = interface->glort;
	s32 err;

	if (!is_valid_ether_addr(addr))
		return -EADDRNOTAVAIL;

	/* update table with current entries if host's mailbox is ready */
	if (!fm10k_host_mbx_ready(interface))
		return -EHOSTDOWN;

	for (vid = hw->mac.default_vid ? fm10k_find_next_vlan(interface, 0) : 1;
	     vid < VLAN_N_VID;
	     vid = fm10k_find_next_vlan(interface, vid)) {
		err = hw->mac.ops.update_uc_addr(hw, glort, addr,
						 vid, sync, 0);
		if (err)
			return err;
	}

	return 0;
}

static int fm10k_uc_sync(struct net_device *dev,
			 const unsigned char *addr)
{
	return __fm10k_uc_sync(dev, addr, true);
}

static int fm10k_uc_unsync(struct net_device *dev,
			   const unsigned char *addr)
{
	return __fm10k_uc_sync(dev, addr, false);
}

static int fm10k_set_mac(struct net_device *dev, void *p)
{
	struct fm10k_intfc *interface = netdev_priv(dev);
	struct fm10k_hw *hw = &interface->hw;
	struct sockaddr *addr = p;
	s32 err = 0;

	if (!is_valid_ether_addr(addr->sa_data))
		return -EADDRNOTAVAIL;

	if (dev->flags & IFF_UP) {
		/* setting MAC address requires mailbox */
		fm10k_mbx_lock(interface);

		err = fm10k_uc_sync(dev, addr->sa_data);
		if (!err)
			fm10k_uc_unsync(dev, hw->mac.addr);

		fm10k_mbx_unlock(interface);
	}

	if (!err) {
		ether_addr_copy(dev->dev_addr, addr->sa_data);
		ether_addr_copy(hw->mac.addr, addr->sa_data);
		dev->addr_assign_type &= ~NET_ADDR_RANDOM;
	}

	/* if we had a mailbox error suggest trying again */
	return err ? -EAGAIN : 0;
}

static int __fm10k_mc_sync(struct net_device *dev,
			   const unsigned char *addr, bool sync)
{
	struct fm10k_intfc *interface = netdev_priv(dev);
	struct fm10k_hw *hw = &interface->hw;
	u16 vid, glort = interface->glort;

	/* update table with current entries if host's mailbox is ready */
	if (!fm10k_host_mbx_ready(interface))
		return 0;

	for (vid = hw->mac.default_vid ? fm10k_find_next_vlan(interface, 0) : 1;
	     vid < VLAN_N_VID;
	     vid = fm10k_find_next_vlan(interface, vid)) {
		hw->mac.ops.update_mc_addr(hw, glort, addr, vid, sync);
	}

	return 0;
}

static int fm10k_mc_sync(struct net_device *dev,
			 const unsigned char *addr)
{
	return __fm10k_mc_sync(dev, addr, true);
}

static int fm10k_mc_unsync(struct net_device *dev,
			   const unsigned char *addr)
{
	return __fm10k_mc_sync(dev, addr, false);
}

static void fm10k_set_rx_mode(struct net_device *dev)
{
	struct fm10k_intfc *interface = netdev_priv(dev);
	struct fm10k_hw *hw = &interface->hw;
	int xcast_mode;

	/* no need to update the harwdare if we are not running */
	if (!(dev->flags & IFF_UP))
		return;

	/* determine new mode based on flags */
	xcast_mode = (dev->flags & IFF_PROMISC) ? FM10K_XCAST_MODE_PROMISC :
		     (dev->flags & IFF_ALLMULTI) ? FM10K_XCAST_MODE_ALLMULTI :
		     (dev->flags & (IFF_BROADCAST | IFF_MULTICAST)) ?
		     FM10K_XCAST_MODE_MULTI : FM10K_XCAST_MODE_NONE;

	fm10k_mbx_lock(interface);

	/* update xcast mode first, but only if it changed */
	if (interface->xcast_mode != xcast_mode) {
		/* update VLAN table */
		if (xcast_mode == FM10K_XCAST_MODE_PROMISC)
			hw->mac.ops.update_vlan(hw, FM10K_VLAN_ALL, 0, true);
		if (interface->xcast_mode == FM10K_XCAST_MODE_PROMISC)
			fm10k_clear_unused_vlans(interface);

		/* update xcast mode if host's mailbox is ready */
		if (fm10k_host_mbx_ready(interface))
			hw->mac.ops.update_xcast_mode(hw, interface->glort,
						      xcast_mode);

		/* record updated xcast mode state */
		interface->xcast_mode = xcast_mode;
	}

	/* synchronize all of the addresses */
	__dev_uc_sync(dev, fm10k_uc_sync, fm10k_uc_unsync);
	__dev_mc_sync(dev, fm10k_mc_sync, fm10k_mc_unsync);

	fm10k_mbx_unlock(interface);
}

void fm10k_restore_rx_state(struct fm10k_intfc *interface)
{
	struct net_device *netdev = interface->netdev;
	struct fm10k_hw *hw = &interface->hw;
	int xcast_mode;
	u16 vid, glort;

	/* record glort for this interface */
	glort = interface->glort;

	/* convert interface flags to xcast mode */
	if (netdev->flags & IFF_PROMISC)
		xcast_mode = FM10K_XCAST_MODE_PROMISC;
	else if (netdev->flags & IFF_ALLMULTI)
		xcast_mode = FM10K_XCAST_MODE_ALLMULTI;
	else if (netdev->flags & (IFF_BROADCAST | IFF_MULTICAST))
		xcast_mode = FM10K_XCAST_MODE_MULTI;
	else
		xcast_mode = FM10K_XCAST_MODE_NONE;

	fm10k_mbx_lock(interface);

	/* Enable logical port if host's mailbox is ready */
	if (fm10k_host_mbx_ready(interface))
		hw->mac.ops.update_lport_state(hw, glort,
					       interface->glort_count, true);

	/* update VLAN table */
	hw->mac.ops.update_vlan(hw, FM10K_VLAN_ALL, 0,
				xcast_mode == FM10K_XCAST_MODE_PROMISC);

	/* Add filter for VLAN 0 */
	hw->mac.ops.update_vlan(hw, 0, 0, true);

	/* update table with current entries */
	for (vid = hw->mac.default_vid ? fm10k_find_next_vlan(interface, 0) : 1;
	     vid < VLAN_N_VID;
	     vid = fm10k_find_next_vlan(interface, vid)) {
		hw->mac.ops.update_vlan(hw, vid, 0, true);

		/* Update unicast entries if host's mailbox is ready */
		if (fm10k_host_mbx_ready(interface))
			hw->mac.ops.update_uc_addr(hw, glort, hw->mac.addr,
						   vid, true, 0);
	}

	/* update xcast mode before synchronizing addresses if host's mailbox
	 * is ready
	 */
	if (fm10k_host_mbx_ready(interface))
		hw->mac.ops.update_xcast_mode(hw, glort, xcast_mode);

	/* synchronize all of the addresses */
	__dev_uc_sync(netdev, fm10k_uc_sync, fm10k_uc_unsync);
	__dev_mc_sync(netdev, fm10k_mc_sync, fm10k_mc_unsync);

	fm10k_mbx_unlock(interface);

	/* record updated xcast mode state */
	interface->xcast_mode = xcast_mode;

	/* Restore tunnel configuration */
	fm10k_restore_udp_port_info(interface);
}

void fm10k_reset_rx_state(struct fm10k_intfc *interface)
{
	struct net_device *netdev = interface->netdev;
	struct fm10k_hw *hw = &interface->hw;

	fm10k_mbx_lock(interface);

	/* clear the logical port state on lower device if host's mailbox is
	 * ready
	 */
	if (fm10k_host_mbx_ready(interface))
		hw->mac.ops.update_lport_state(hw, interface->glort,
					       interface->glort_count, false);

	fm10k_mbx_unlock(interface);

	/* reset flags to default state */
	interface->xcast_mode = FM10K_XCAST_MODE_NONE;

	/* clear the sync flag since the lport has been dropped */
	__dev_uc_unsync(netdev, NULL);
	__dev_mc_unsync(netdev, NULL);
}

/**
 * fm10k_get_stats64 - Get System Network Statistics
 * @netdev: network interface device structure
 * @stats: storage space for 64bit statistics
 *
 * Obtain 64bit statistics in a way that is safe for both 32bit and 64bit
 * architectures.
 */
static void fm10k_get_stats64(struct net_device *netdev,
			      struct rtnl_link_stats64 *stats)
{
	struct fm10k_intfc *interface = netdev_priv(netdev);
	struct fm10k_ring *ring;
	unsigned int start, i;
	u64 bytes, packets;

	rcu_read_lock();

	for (i = 0; i < interface->num_rx_queues; i++) {
		ring = READ_ONCE(interface->rx_ring[i]);

		if (!ring)
			continue;

		do {
			start = u64_stats_fetch_begin_irq(&ring->syncp);
			packets = ring->stats.packets;
			bytes   = ring->stats.bytes;
		} while (u64_stats_fetch_retry_irq(&ring->syncp, start));

		stats->rx_packets += packets;
		stats->rx_bytes   += bytes;
	}

	for (i = 0; i < interface->num_tx_queues; i++) {
		ring = READ_ONCE(interface->tx_ring[i]);

		if (!ring)
			continue;

		do {
			start = u64_stats_fetch_begin_irq(&ring->syncp);
			packets = ring->stats.packets;
			bytes   = ring->stats.bytes;
		} while (u64_stats_fetch_retry_irq(&ring->syncp, start));

		stats->tx_packets += packets;
		stats->tx_bytes   += bytes;
	}

	rcu_read_unlock();

	/* following stats updated by fm10k_service_task() */
	stats->rx_missed_errors	= netdev->stats.rx_missed_errors;
}

int fm10k_setup_tc(struct net_device *dev, u8 tc)
{
	struct fm10k_intfc *interface = netdev_priv(dev);
	int err;

	/* Currently only the PF supports priority classes */
	if (tc && (interface->hw.mac.type != fm10k_mac_pf))
		return -EINVAL;

	/* Hardware supports up to 8 traffic classes */
	if (tc > 8)
		return -EINVAL;

	/* Hardware has to reinitialize queues to match packet
	 * buffer alignment. Unfortunately, the hardware is not
	 * flexible enough to do this dynamically.
	 */
	if (netif_running(dev))
		fm10k_close(dev);

	fm10k_mbx_free_irq(interface);

	fm10k_clear_queueing_scheme(interface);

	/* we expect the prio_tc map to be repopulated later */
	netdev_reset_tc(dev);
	netdev_set_num_tc(dev, tc);

	err = fm10k_init_queueing_scheme(interface);
	if (err)
		goto err_queueing_scheme;

	err = fm10k_mbx_request_irq(interface);
	if (err)
		goto err_mbx_irq;

	err = netif_running(dev) ? fm10k_open(dev) : 0;
	if (err)
		goto err_open;

	/* flag to indicate SWPRI has yet to be updated */
	set_bit(FM10K_FLAG_SWPRI_CONFIG, interface->flags);

	return 0;
err_open:
	fm10k_mbx_free_irq(interface);
err_mbx_irq:
	fm10k_clear_queueing_scheme(interface);
err_queueing_scheme:
	netif_device_detach(dev);

	return err;
}

<<<<<<< HEAD
static int __fm10k_setup_tc(struct net_device *dev, u32 handle, u32 chain_index,
			    __be16 proto, struct tc_to_netdev *tc)
=======
static int __fm10k_setup_tc(struct net_device *dev, enum tc_setup_type type,
			    void *type_data)
>>>>>>> bb176f67
{
	struct tc_mqprio_qopt *mqprio = type_data;

	if (type != TC_SETUP_MQPRIO)
		return -EOPNOTSUPP;

	mqprio->hw = TC_MQPRIO_HW_OFFLOAD_TCS;

	return fm10k_setup_tc(dev, mqprio->num_tc);
}

static void fm10k_assign_l2_accel(struct fm10k_intfc *interface,
				  struct fm10k_l2_accel *l2_accel)
{
	struct fm10k_ring *ring;
	int i;

	for (i = 0; i < interface->num_rx_queues; i++) {
		ring = interface->rx_ring[i];
		rcu_assign_pointer(ring->l2_accel, l2_accel);
	}

	interface->l2_accel = l2_accel;
}

static void *fm10k_dfwd_add_station(struct net_device *dev,
				    struct net_device *sdev)
{
	struct fm10k_intfc *interface = netdev_priv(dev);
	struct fm10k_l2_accel *l2_accel = interface->l2_accel;
	struct fm10k_l2_accel *old_l2_accel = NULL;
	struct fm10k_dglort_cfg dglort = { 0 };
	struct fm10k_hw *hw = &interface->hw;
	int size = 0, i;
	u16 glort;

	/* allocate l2 accel structure if it is not available */
	if (!l2_accel) {
		/* verify there is enough free GLORTs to support l2_accel */
		if (interface->glort_count < 7)
			return ERR_PTR(-EBUSY);

		size = offsetof(struct fm10k_l2_accel, macvlan[7]);
		l2_accel = kzalloc(size, GFP_KERNEL);
		if (!l2_accel)
			return ERR_PTR(-ENOMEM);

		l2_accel->size = 7;
		l2_accel->dglort = interface->glort;

		/* update pointers */
		fm10k_assign_l2_accel(interface, l2_accel);
	/* do not expand if we are at our limit */
	} else if ((l2_accel->count == FM10K_MAX_STATIONS) ||
		   (l2_accel->count == (interface->glort_count - 1))) {
		return ERR_PTR(-EBUSY);
	/* expand if we have hit the size limit */
	} else if (l2_accel->count == l2_accel->size) {
		old_l2_accel = l2_accel;
		size = offsetof(struct fm10k_l2_accel,
				macvlan[(l2_accel->size * 2) + 1]);
		l2_accel = kzalloc(size, GFP_KERNEL);
		if (!l2_accel)
			return ERR_PTR(-ENOMEM);

		memcpy(l2_accel, old_l2_accel,
		       offsetof(struct fm10k_l2_accel,
				macvlan[old_l2_accel->size]));

		l2_accel->size = (old_l2_accel->size * 2) + 1;

		/* update pointers */
		fm10k_assign_l2_accel(interface, l2_accel);
		kfree_rcu(old_l2_accel, rcu);
	}

	/* add macvlan to accel table, and record GLORT for position */
	for (i = 0; i < l2_accel->size; i++) {
		if (!l2_accel->macvlan[i])
			break;
	}

	/* record station */
	l2_accel->macvlan[i] = sdev;
	l2_accel->count++;

	/* configure default DGLORT mapping for RSS/DCB */
	dglort.idx = fm10k_dglort_pf_rss;
	dglort.inner_rss = 1;
	dglort.rss_l = fls(interface->ring_feature[RING_F_RSS].mask);
	dglort.pc_l = fls(interface->ring_feature[RING_F_QOS].mask);
	dglort.glort = interface->glort;
	dglort.shared_l = fls(l2_accel->size);
	hw->mac.ops.configure_dglort_map(hw, &dglort);

	/* Add rules for this specific dglort to the switch */
	fm10k_mbx_lock(interface);

	glort = l2_accel->dglort + 1 + i;

	if (fm10k_host_mbx_ready(interface)) {
		hw->mac.ops.update_xcast_mode(hw, glort,
					      FM10K_XCAST_MODE_MULTI);
		hw->mac.ops.update_uc_addr(hw, glort, sdev->dev_addr,
					   0, true, 0);
	}

	fm10k_mbx_unlock(interface);

	return sdev;
}

static void fm10k_dfwd_del_station(struct net_device *dev, void *priv)
{
	struct fm10k_intfc *interface = netdev_priv(dev);
	struct fm10k_l2_accel *l2_accel = READ_ONCE(interface->l2_accel);
	struct fm10k_dglort_cfg dglort = { 0 };
	struct fm10k_hw *hw = &interface->hw;
	struct net_device *sdev = priv;
	int i;
	u16 glort;

	if (!l2_accel)
		return;

	/* search table for matching interface */
	for (i = 0; i < l2_accel->size; i++) {
		if (l2_accel->macvlan[i] == sdev)
			break;
	}

	/* exit if macvlan not found */
	if (i == l2_accel->size)
		return;

	/* Remove any rules specific to this dglort */
	fm10k_mbx_lock(interface);

	glort = l2_accel->dglort + 1 + i;

	if (fm10k_host_mbx_ready(interface)) {
		hw->mac.ops.update_xcast_mode(hw, glort,
					      FM10K_XCAST_MODE_NONE);
		hw->mac.ops.update_uc_addr(hw, glort, sdev->dev_addr,
					   0, false, 0);
	}

	fm10k_mbx_unlock(interface);

	/* record removal */
	l2_accel->macvlan[i] = NULL;
	l2_accel->count--;

	/* configure default DGLORT mapping for RSS/DCB */
	dglort.idx = fm10k_dglort_pf_rss;
	dglort.inner_rss = 1;
	dglort.rss_l = fls(interface->ring_feature[RING_F_RSS].mask);
	dglort.pc_l = fls(interface->ring_feature[RING_F_QOS].mask);
	dglort.glort = interface->glort;
	dglort.shared_l = fls(l2_accel->size);
	hw->mac.ops.configure_dglort_map(hw, &dglort);

	/* If table is empty remove it */
	if (l2_accel->count == 0) {
		fm10k_assign_l2_accel(interface, NULL);
		kfree_rcu(l2_accel, rcu);
	}
}

static netdev_features_t fm10k_features_check(struct sk_buff *skb,
					      struct net_device *dev,
					      netdev_features_t features)
{
	if (!skb->encapsulation || fm10k_tx_encap_offload(skb))
		return features;

	return features & ~(NETIF_F_CSUM_MASK | NETIF_F_GSO_MASK);
}

static const struct net_device_ops fm10k_netdev_ops = {
	.ndo_open		= fm10k_open,
	.ndo_stop		= fm10k_close,
	.ndo_validate_addr	= eth_validate_addr,
	.ndo_start_xmit		= fm10k_xmit_frame,
	.ndo_set_mac_address	= fm10k_set_mac,
	.ndo_tx_timeout		= fm10k_tx_timeout,
	.ndo_vlan_rx_add_vid	= fm10k_vlan_rx_add_vid,
	.ndo_vlan_rx_kill_vid	= fm10k_vlan_rx_kill_vid,
	.ndo_set_rx_mode	= fm10k_set_rx_mode,
	.ndo_get_stats64	= fm10k_get_stats64,
	.ndo_setup_tc		= __fm10k_setup_tc,
	.ndo_set_vf_mac		= fm10k_ndo_set_vf_mac,
	.ndo_set_vf_vlan	= fm10k_ndo_set_vf_vlan,
	.ndo_set_vf_rate	= fm10k_ndo_set_vf_bw,
	.ndo_get_vf_config	= fm10k_ndo_get_vf_config,
	.ndo_udp_tunnel_add	= fm10k_udp_tunnel_add,
	.ndo_udp_tunnel_del	= fm10k_udp_tunnel_del,
	.ndo_dfwd_add_station	= fm10k_dfwd_add_station,
	.ndo_dfwd_del_station	= fm10k_dfwd_del_station,
#ifdef CONFIG_NET_POLL_CONTROLLER
	.ndo_poll_controller	= fm10k_netpoll,
#endif
	.ndo_features_check	= fm10k_features_check,
};

#define DEFAULT_DEBUG_LEVEL_SHIFT 3

struct net_device *fm10k_alloc_netdev(const struct fm10k_info *info)
{
	netdev_features_t hw_features;
	struct fm10k_intfc *interface;
	struct net_device *dev;

	dev = alloc_etherdev_mq(sizeof(struct fm10k_intfc), MAX_QUEUES);
	if (!dev)
		return NULL;

	/* set net device and ethtool ops */
	dev->netdev_ops = &fm10k_netdev_ops;
	fm10k_set_ethtool_ops(dev);

	/* configure default debug level */
	interface = netdev_priv(dev);
	interface->msg_enable = BIT(DEFAULT_DEBUG_LEVEL_SHIFT) - 1;

	/* configure default features */
	dev->features |= NETIF_F_IP_CSUM |
			 NETIF_F_IPV6_CSUM |
			 NETIF_F_SG |
			 NETIF_F_TSO |
			 NETIF_F_TSO6 |
			 NETIF_F_TSO_ECN |
			 NETIF_F_RXHASH |
			 NETIF_F_RXCSUM;

	/* Only the PF can support VXLAN and NVGRE tunnel offloads */
	if (info->mac == fm10k_mac_pf) {
		dev->hw_enc_features = NETIF_F_IP_CSUM |
				       NETIF_F_TSO |
				       NETIF_F_TSO6 |
				       NETIF_F_TSO_ECN |
				       NETIF_F_GSO_UDP_TUNNEL |
				       NETIF_F_IPV6_CSUM |
				       NETIF_F_SG;

		dev->features |= NETIF_F_GSO_UDP_TUNNEL;
	}

	/* all features defined to this point should be changeable */
	hw_features = dev->features;

	/* allow user to enable L2 forwarding acceleration */
	hw_features |= NETIF_F_HW_L2FW_DOFFLOAD;

	/* configure VLAN features */
	dev->vlan_features |= dev->features;

	/* we want to leave these both on as we cannot disable VLAN tag
	 * insertion or stripping on the hardware since it is contained
	 * in the FTAG and not in the frame itself.
	 */
	dev->features |= NETIF_F_HW_VLAN_CTAG_TX |
			 NETIF_F_HW_VLAN_CTAG_RX |
			 NETIF_F_HW_VLAN_CTAG_FILTER;

	dev->priv_flags |= IFF_UNICAST_FLT;

	dev->hw_features |= hw_features;

	/* MTU range: 68 - 15342 */
	dev->min_mtu = ETH_MIN_MTU;
	dev->max_mtu = FM10K_MAX_JUMBO_FRAME_SIZE;

	return dev;
}<|MERGE_RESOLUTION|>--- conflicted
+++ resolved
@@ -1265,13 +1265,8 @@
 	return err;
 }
 
-<<<<<<< HEAD
-static int __fm10k_setup_tc(struct net_device *dev, u32 handle, u32 chain_index,
-			    __be16 proto, struct tc_to_netdev *tc)
-=======
 static int __fm10k_setup_tc(struct net_device *dev, enum tc_setup_type type,
 			    void *type_data)
->>>>>>> bb176f67
 {
 	struct tc_mqprio_qopt *mqprio = type_data;
 
