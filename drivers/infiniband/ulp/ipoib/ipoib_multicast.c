/*
 * Copyright (c) 2004, 2005 Topspin Communications.  All rights reserved.
 * Copyright (c) 2005 Sun Microsystems, Inc. All rights reserved.
 * Copyright (c) 2004 Voltaire, Inc. All rights reserved.
 *
 * This software is available to you under a choice of one of two
 * licenses.  You may choose to be licensed under the terms of the GNU
 * General Public License (GPL) Version 2, available from the file
 * COPYING in the main directory of this source tree, or the
 * OpenIB.org BSD license below:
 *
 *     Redistribution and use in source and binary forms, with or
 *     without modification, are permitted provided that the following
 *     conditions are met:
 *
 *      - Redistributions of source code must retain the above
 *        copyright notice, this list of conditions and the following
 *        disclaimer.
 *
 *      - Redistributions in binary form must reproduce the above
 *        copyright notice, this list of conditions and the following
 *        disclaimer in the documentation and/or other materials
 *        provided with the distribution.
 *
 * THE SOFTWARE IS PROVIDED "AS IS", WITHOUT WARRANTY OF ANY KIND,
 * EXPRESS OR IMPLIED, INCLUDING BUT NOT LIMITED TO THE WARRANTIES OF
 * MERCHANTABILITY, FITNESS FOR A PARTICULAR PURPOSE AND
 * NONINFRINGEMENT. IN NO EVENT SHALL THE AUTHORS OR COPYRIGHT HOLDERS
 * BE LIABLE FOR ANY CLAIM, DAMAGES OR OTHER LIABILITY, WHETHER IN AN
 * ACTION OF CONTRACT, TORT OR OTHERWISE, ARISING FROM, OUT OF OR IN
 * CONNECTION WITH THE SOFTWARE OR THE USE OR OTHER DEALINGS IN THE
 * SOFTWARE.
 */

#include <linux/skbuff.h>
#include <linux/rtnetlink.h>
#include <linux/moduleparam.h>
#include <linux/ip.h>
#include <linux/in.h>
#include <linux/igmp.h>
#include <linux/inetdevice.h>
#include <linux/delay.h>
#include <linux/completion.h>
#include <linux/slab.h>

#include <net/dst.h>

#include "ipoib.h"

#ifdef CONFIG_INFINIBAND_IPOIB_DEBUG
static int mcast_debug_level;

module_param(mcast_debug_level, int, 0644);
MODULE_PARM_DESC(mcast_debug_level,
		 "Enable multicast debug tracing if > 0");
#endif

static DEFINE_MUTEX(mcast_mutex);

struct ipoib_mcast_iter {
	struct net_device *dev;
	union ib_gid       mgid;
	unsigned long      created;
	unsigned int       queuelen;
	unsigned int       complete;
	unsigned int       send_only;
};

static void ipoib_mcast_free(struct ipoib_mcast *mcast)
{
	struct net_device *dev = mcast->dev;
	int tx_dropped = 0;

	ipoib_dbg_mcast(netdev_priv(dev), "deleting multicast group %pI6\n",
			mcast->mcmember.mgid.raw);

	/* remove all neigh connected to this mcast */
	ipoib_del_neighs_by_gid(dev, mcast->mcmember.mgid.raw);

	if (mcast->ah)
		ipoib_put_ah(mcast->ah);

	while (!skb_queue_empty(&mcast->pkt_queue)) {
		++tx_dropped;
		dev_kfree_skb_any(skb_dequeue(&mcast->pkt_queue));
	}

	netif_tx_lock_bh(dev);
	dev->stats.tx_dropped += tx_dropped;
	netif_tx_unlock_bh(dev);

	kfree(mcast);
}

static struct ipoib_mcast *ipoib_mcast_alloc(struct net_device *dev,
					     int can_sleep)
{
	struct ipoib_mcast *mcast;

	mcast = kzalloc(sizeof *mcast, can_sleep ? GFP_KERNEL : GFP_ATOMIC);
	if (!mcast)
		return NULL;

	mcast->dev = dev;
	mcast->created = jiffies;
	mcast->backoff = 1;

	INIT_LIST_HEAD(&mcast->list);
	INIT_LIST_HEAD(&mcast->neigh_list);
	skb_queue_head_init(&mcast->pkt_queue);

	return mcast;
}

static struct ipoib_mcast *__ipoib_mcast_find(struct net_device *dev, void *mgid)
{
	struct ipoib_dev_priv *priv = netdev_priv(dev);
	struct rb_node *n = priv->multicast_tree.rb_node;

	while (n) {
		struct ipoib_mcast *mcast;
		int ret;

		mcast = rb_entry(n, struct ipoib_mcast, rb_node);

		ret = memcmp(mgid, mcast->mcmember.mgid.raw,
			     sizeof (union ib_gid));
		if (ret < 0)
			n = n->rb_left;
		else if (ret > 0)
			n = n->rb_right;
		else
			return mcast;
	}

	return NULL;
}

static int __ipoib_mcast_add(struct net_device *dev, struct ipoib_mcast *mcast)
{
	struct ipoib_dev_priv *priv = netdev_priv(dev);
	struct rb_node **n = &priv->multicast_tree.rb_node, *pn = NULL;

	while (*n) {
		struct ipoib_mcast *tmcast;
		int ret;

		pn = *n;
		tmcast = rb_entry(pn, struct ipoib_mcast, rb_node);

		ret = memcmp(mcast->mcmember.mgid.raw, tmcast->mcmember.mgid.raw,
			     sizeof (union ib_gid));
		if (ret < 0)
			n = &pn->rb_left;
		else if (ret > 0)
			n = &pn->rb_right;
		else
			return -EEXIST;
	}

	rb_link_node(&mcast->rb_node, pn, n);
	rb_insert_color(&mcast->rb_node, &priv->multicast_tree);

	return 0;
}

static int ipoib_mcast_join_finish(struct ipoib_mcast *mcast,
				   struct ib_sa_mcmember_rec *mcmember)
{
	struct net_device *dev = mcast->dev;
	struct ipoib_dev_priv *priv = netdev_priv(dev);
	struct ipoib_ah *ah;
	int ret;
	int set_qkey = 0;

	mcast->mcmember = *mcmember;

	/* Set the multicast MTU and cached Q_Key before we attach if it's
	 * the broadcast group.
	 */
	if (!memcmp(mcast->mcmember.mgid.raw, priv->dev->broadcast + 4,
		    sizeof (union ib_gid))) {
		spin_lock_irq(&priv->lock);
		if (!priv->broadcast) {
			spin_unlock_irq(&priv->lock);
			return -EAGAIN;
		}
		priv->mcast_mtu = IPOIB_UD_MTU(ib_mtu_enum_to_int(priv->broadcast->mcmember.mtu));
		priv->qkey = be32_to_cpu(priv->broadcast->mcmember.qkey);
		spin_unlock_irq(&priv->lock);
		priv->tx_wr.wr.ud.remote_qkey = priv->qkey;
		set_qkey = 1;

		if (!ipoib_cm_admin_enabled(dev)) {
			rtnl_lock();
			dev_set_mtu(dev, min(priv->mcast_mtu, priv->admin_mtu));
			rtnl_unlock();
		}
	}

	if (!test_bit(IPOIB_MCAST_FLAG_SENDONLY, &mcast->flags)) {
		if (test_and_set_bit(IPOIB_MCAST_FLAG_ATTACHED, &mcast->flags)) {
			ipoib_warn(priv, "multicast group %pI6 already attached\n",
				   mcast->mcmember.mgid.raw);

			return 0;
		}

		ret = ipoib_mcast_attach(dev, be16_to_cpu(mcast->mcmember.mlid),
					 &mcast->mcmember.mgid, set_qkey);
		if (ret < 0) {
			ipoib_warn(priv, "couldn't attach QP to multicast group %pI6\n",
				   mcast->mcmember.mgid.raw);

			clear_bit(IPOIB_MCAST_FLAG_ATTACHED, &mcast->flags);
			return ret;
		}
	}

	{
		struct ib_ah_attr av = {
			.dlid	       = be16_to_cpu(mcast->mcmember.mlid),
			.port_num      = priv->port,
			.sl	       = mcast->mcmember.sl,
			.ah_flags      = IB_AH_GRH,
			.static_rate   = mcast->mcmember.rate,
			.grh	       = {
				.flow_label    = be32_to_cpu(mcast->mcmember.flow_label),
				.hop_limit     = mcast->mcmember.hop_limit,
				.sgid_index    = 0,
				.traffic_class = mcast->mcmember.traffic_class
			}
		};
		av.grh.dgid = mcast->mcmember.mgid;

		ah = ipoib_create_ah(dev, priv->pd, &av);
		if (IS_ERR(ah)) {
			ipoib_warn(priv, "ib_address_create failed %ld\n",
				-PTR_ERR(ah));
			/* use original error */
			return PTR_ERR(ah);
		} else {
			spin_lock_irq(&priv->lock);
			mcast->ah = ah;
			spin_unlock_irq(&priv->lock);

			ipoib_dbg_mcast(priv, "MGID %pI6 AV %p, LID 0x%04x, SL %d\n",
					mcast->mcmember.mgid.raw,
					mcast->ah->ah,
					be16_to_cpu(mcast->mcmember.mlid),
					mcast->mcmember.sl);
		}
	}

	/* actually send any queued packets */
	netif_tx_lock_bh(dev);
	while (!skb_queue_empty(&mcast->pkt_queue)) {
		struct sk_buff *skb = skb_dequeue(&mcast->pkt_queue);

		netif_tx_unlock_bh(dev);

		skb->dev = dev;
		if (dev_queue_xmit(skb))
			ipoib_warn(priv, "dev_queue_xmit failed to requeue packet\n");

		netif_tx_lock_bh(dev);
	}
	netif_tx_unlock_bh(dev);

	return 0;
}

static int
ipoib_mcast_sendonly_join_complete(int status,
				   struct ib_sa_multicast *multicast)
{
	struct ipoib_mcast *mcast = multicast->context;
	struct net_device *dev = mcast->dev;

	/* We trap for port events ourselves. */
	if (status == -ENETRESET)
		return 0;

	if (!status)
		status = ipoib_mcast_join_finish(mcast, &multicast->rec);

	if (status) {
		if (mcast->logcount++ < 20)
			ipoib_dbg_mcast(netdev_priv(dev), "multicast join failed for %pI6, status %d\n",
					mcast->mcmember.mgid.raw, status);

		/* Flush out any queued packets */
		netif_tx_lock_bh(dev);
		while (!skb_queue_empty(&mcast->pkt_queue)) {
			++dev->stats.tx_dropped;
			dev_kfree_skb_any(skb_dequeue(&mcast->pkt_queue));
		}
		netif_tx_unlock_bh(dev);

		/* Clear the busy flag so we try again */
		status = test_and_clear_bit(IPOIB_MCAST_FLAG_BUSY,
					    &mcast->flags);
	}
	return status;
}

static int ipoib_mcast_sendonly_join(struct ipoib_mcast *mcast)
{
	struct net_device *dev = mcast->dev;
	struct ipoib_dev_priv *priv = netdev_priv(dev);
	struct ib_sa_mcmember_rec rec = {
#if 0				/* Some SMs don't support send-only yet */
		.join_state = 4
#else
		.join_state = 1
#endif
	};
	int ret = 0;

	if (!test_bit(IPOIB_FLAG_OPER_UP, &priv->flags)) {
		ipoib_dbg_mcast(priv, "device shutting down, no multicast joins\n");
		return -ENODEV;
	}

	if (test_and_set_bit(IPOIB_MCAST_FLAG_BUSY, &mcast->flags)) {
		ipoib_dbg_mcast(priv, "multicast entry busy, skipping\n");
		return -EBUSY;
	}

	rec.mgid     = mcast->mcmember.mgid;
	rec.port_gid = priv->local_gid;
	rec.pkey     = cpu_to_be16(priv->pkey);

	mcast->mc = ib_sa_join_multicast(&ipoib_sa_client, priv->ca,
					 priv->port, &rec,
					 IB_SA_MCMEMBER_REC_MGID	|
					 IB_SA_MCMEMBER_REC_PORT_GID	|
					 IB_SA_MCMEMBER_REC_PKEY	|
					 IB_SA_MCMEMBER_REC_JOIN_STATE,
					 GFP_ATOMIC,
					 ipoib_mcast_sendonly_join_complete,
					 mcast);
	if (IS_ERR(mcast->mc)) {
		ret = PTR_ERR(mcast->mc);
		clear_bit(IPOIB_MCAST_FLAG_BUSY, &mcast->flags);
		ipoib_warn(priv, "ib_sa_join_multicast failed (ret = %d)\n",
			   ret);
	} else {
		ipoib_dbg_mcast(priv, "no multicast record for %pI6, starting join\n",
				mcast->mcmember.mgid.raw);
	}

	return ret;
}

void ipoib_mcast_carrier_on_task(struct work_struct *work)
{
	struct ipoib_dev_priv *priv = container_of(work, struct ipoib_dev_priv,
						   carrier_on_task);
	struct ib_port_attr attr;

	/*
	 * Take rtnl_lock to avoid racing with ipoib_stop() and
	 * turning the carrier back on while a device is being
	 * removed.
	 */
	if (ib_query_port(priv->ca, priv->port, &attr) ||
	    attr.state != IB_PORT_ACTIVE) {
		ipoib_dbg(priv, "Keeping carrier off until IB port is active\n");
		return;
	}

	rtnl_lock();
	netif_carrier_on(priv->dev);
	rtnl_unlock();
}

static int ipoib_mcast_join_complete(int status,
				     struct ib_sa_multicast *multicast)
{
	struct ipoib_mcast *mcast = multicast->context;
	struct net_device *dev = mcast->dev;
	struct ipoib_dev_priv *priv = netdev_priv(dev);

	ipoib_dbg_mcast(priv, "join completion for %pI6 (status %d)\n",
			mcast->mcmember.mgid.raw, status);

	/* We trap for port events ourselves. */
	if (status == -ENETRESET)
		return 0;

	if (!status)
		status = ipoib_mcast_join_finish(mcast, &multicast->rec);

	if (!status) {
		mcast->backoff = 1;
		mutex_lock(&mcast_mutex);
		if (test_bit(IPOIB_MCAST_RUN, &priv->flags))
			queue_delayed_work(ipoib_workqueue,
					   &priv->mcast_task, 0);
		mutex_unlock(&mcast_mutex);

		/*
		 * Defer carrier on work to ipoib_workqueue to avoid a
		 * deadlock on rtnl_lock here.
		 */
		if (mcast == priv->broadcast)
			queue_work(ipoib_workqueue, &priv->carrier_on_task);

		return 0;
	}

	if (mcast->logcount++ < 20) {
		if (status == -ETIMEDOUT || status == -EAGAIN) {
			ipoib_dbg_mcast(priv, "multicast join failed for %pI6, status %d\n",
					mcast->mcmember.mgid.raw, status);
		} else {
			ipoib_warn(priv, "multicast join failed for %pI6, status %d\n",
				   mcast->mcmember.mgid.raw, status);
		}
	}

	mcast->backoff *= 2;
	if (mcast->backoff > IPOIB_MAX_BACKOFF_SECONDS)
		mcast->backoff = IPOIB_MAX_BACKOFF_SECONDS;

	/* Clear the busy flag so we try again */
	status = test_and_clear_bit(IPOIB_MCAST_FLAG_BUSY, &mcast->flags);

	mutex_lock(&mcast_mutex);
	spin_lock_irq(&priv->lock);
	if (test_bit(IPOIB_MCAST_RUN, &priv->flags))
		queue_delayed_work(ipoib_workqueue, &priv->mcast_task,
				   mcast->backoff * HZ);
	spin_unlock_irq(&priv->lock);
	mutex_unlock(&mcast_mutex);

	return status;
}

static void ipoib_mcast_join(struct net_device *dev, struct ipoib_mcast *mcast,
			     int create)
{
	struct ipoib_dev_priv *priv = netdev_priv(dev);
	struct ib_sa_mcmember_rec rec = {
		.join_state = 1
	};
	ib_sa_comp_mask comp_mask;
	int ret = 0;

	ipoib_dbg_mcast(priv, "joining MGID %pI6\n", mcast->mcmember.mgid.raw);

	rec.mgid     = mcast->mcmember.mgid;
	rec.port_gid = priv->local_gid;
	rec.pkey     = cpu_to_be16(priv->pkey);

	comp_mask =
		IB_SA_MCMEMBER_REC_MGID		|
		IB_SA_MCMEMBER_REC_PORT_GID	|
		IB_SA_MCMEMBER_REC_PKEY		|
		IB_SA_MCMEMBER_REC_JOIN_STATE;

	if (create) {
		comp_mask |=
			IB_SA_MCMEMBER_REC_QKEY			|
			IB_SA_MCMEMBER_REC_MTU_SELECTOR		|
			IB_SA_MCMEMBER_REC_MTU			|
			IB_SA_MCMEMBER_REC_TRAFFIC_CLASS	|
			IB_SA_MCMEMBER_REC_RATE_SELECTOR	|
			IB_SA_MCMEMBER_REC_RATE			|
			IB_SA_MCMEMBER_REC_SL			|
			IB_SA_MCMEMBER_REC_FLOW_LABEL		|
			IB_SA_MCMEMBER_REC_HOP_LIMIT;

		rec.qkey	  = priv->broadcast->mcmember.qkey;
		rec.mtu_selector  = IB_SA_EQ;
		rec.mtu		  = priv->broadcast->mcmember.mtu;
		rec.traffic_class = priv->broadcast->mcmember.traffic_class;
		rec.rate_selector = IB_SA_EQ;
		rec.rate	  = priv->broadcast->mcmember.rate;
		rec.sl		  = priv->broadcast->mcmember.sl;
		rec.flow_label	  = priv->broadcast->mcmember.flow_label;
		rec.hop_limit	  = priv->broadcast->mcmember.hop_limit;
	}

	set_bit(IPOIB_MCAST_FLAG_BUSY, &mcast->flags);
	mcast->mc = ib_sa_join_multicast(&ipoib_sa_client, priv->ca, priv->port,
					 &rec, comp_mask, GFP_KERNEL,
					 ipoib_mcast_join_complete, mcast);
	if (IS_ERR(mcast->mc)) {
		clear_bit(IPOIB_MCAST_FLAG_BUSY, &mcast->flags);
		ret = PTR_ERR(mcast->mc);
		ipoib_warn(priv, "ib_sa_join_multicast failed, status %d\n", ret);

		mcast->backoff *= 2;
		if (mcast->backoff > IPOIB_MAX_BACKOFF_SECONDS)
			mcast->backoff = IPOIB_MAX_BACKOFF_SECONDS;

		mutex_lock(&mcast_mutex);
		if (test_bit(IPOIB_MCAST_RUN, &priv->flags))
			queue_delayed_work(ipoib_workqueue,
					   &priv->mcast_task,
					   mcast->backoff * HZ);
		mutex_unlock(&mcast_mutex);
	}
}

void ipoib_mcast_join_task(struct work_struct *work)
{
	struct ipoib_dev_priv *priv =
		container_of(work, struct ipoib_dev_priv, mcast_task.work);
	struct net_device *dev = priv->dev;

	if (!test_bit(IPOIB_MCAST_RUN, &priv->flags))
		return;

	if (ib_query_gid(priv->ca, priv->port, 0, &priv->local_gid))
		ipoib_warn(priv, "ib_query_gid() failed\n");
	else
		memcpy(priv->dev->dev_addr + 4, priv->local_gid.raw, sizeof (union ib_gid));

	{
		struct ib_port_attr attr;

		if (!ib_query_port(priv->ca, priv->port, &attr))
			priv->local_lid = attr.lid;
		else
			ipoib_warn(priv, "ib_query_port failed\n");
	}

	if (!priv->broadcast) {
		struct ipoib_mcast *broadcast;

		if (!test_bit(IPOIB_FLAG_ADMIN_UP, &priv->flags))
			return;

		broadcast = ipoib_mcast_alloc(dev, 1);
		if (!broadcast) {
			ipoib_warn(priv, "failed to allocate broadcast group\n");
			mutex_lock(&mcast_mutex);
			if (test_bit(IPOIB_MCAST_RUN, &priv->flags))
				queue_delayed_work(ipoib_workqueue,
						   &priv->mcast_task, HZ);
			mutex_unlock(&mcast_mutex);
			return;
		}

		spin_lock_irq(&priv->lock);
		memcpy(broadcast->mcmember.mgid.raw, priv->dev->broadcast + 4,
		       sizeof (union ib_gid));
		priv->broadcast = broadcast;

		__ipoib_mcast_add(dev, priv->broadcast);
		spin_unlock_irq(&priv->lock);
	}

	if (!test_bit(IPOIB_MCAST_FLAG_ATTACHED, &priv->broadcast->flags)) {
		if (!test_bit(IPOIB_MCAST_FLAG_BUSY, &priv->broadcast->flags))
			ipoib_mcast_join(dev, priv->broadcast, 0);
		return;
	}

	while (1) {
		struct ipoib_mcast *mcast = NULL;

		spin_lock_irq(&priv->lock);
		list_for_each_entry(mcast, &priv->multicast_list, list) {
			if (!test_bit(IPOIB_MCAST_FLAG_SENDONLY, &mcast->flags)
			    && !test_bit(IPOIB_MCAST_FLAG_BUSY, &mcast->flags)
			    && !test_bit(IPOIB_MCAST_FLAG_ATTACHED, &mcast->flags)) {
				/* Found the next unjoined group */
				break;
			}
		}
		spin_unlock_irq(&priv->lock);

		if (&mcast->list == &priv->multicast_list) {
			/* All done */
			break;
		}

		ipoib_mcast_join(dev, mcast, 1);
		return;
	}

	ipoib_dbg_mcast(priv, "successfully joined all multicast groups\n");

	clear_bit(IPOIB_MCAST_RUN, &priv->flags);
}

int ipoib_mcast_start_thread(struct net_device *dev)
{
	struct ipoib_dev_priv *priv = netdev_priv(dev);

	ipoib_dbg_mcast(priv, "starting multicast thread\n");

	mutex_lock(&mcast_mutex);
	if (!test_and_set_bit(IPOIB_MCAST_RUN, &priv->flags))
		queue_delayed_work(ipoib_workqueue, &priv->mcast_task, 0);
	mutex_unlock(&mcast_mutex);

	return 0;
}

int ipoib_mcast_stop_thread(struct net_device *dev, int flush)
{
	struct ipoib_dev_priv *priv = netdev_priv(dev);

	ipoib_dbg_mcast(priv, "stopping multicast thread\n");

	mutex_lock(&mcast_mutex);
	clear_bit(IPOIB_MCAST_RUN, &priv->flags);
	cancel_delayed_work(&priv->mcast_task);
	mutex_unlock(&mcast_mutex);

	if (flush)
		flush_workqueue(ipoib_workqueue);

	return 0;
}

static int ipoib_mcast_leave(struct net_device *dev, struct ipoib_mcast *mcast)
{
	struct ipoib_dev_priv *priv = netdev_priv(dev);
	int ret = 0;

	if (test_and_clear_bit(IPOIB_MCAST_FLAG_BUSY, &mcast->flags))
		ib_sa_free_multicast(mcast->mc);

	if (test_and_clear_bit(IPOIB_MCAST_FLAG_ATTACHED, &mcast->flags)) {
		ipoib_dbg_mcast(priv, "leaving MGID %pI6\n",
				mcast->mcmember.mgid.raw);

		/* Remove ourselves from the multicast group */
		ret = ib_detach_mcast(priv->qp, &mcast->mcmember.mgid,
				      be16_to_cpu(mcast->mcmember.mlid));
		if (ret)
			ipoib_warn(priv, "ib_detach_mcast failed (result = %d)\n", ret);
	}

	return 0;
}

void ipoib_mcast_send(struct net_device *dev, u8 *daddr, struct sk_buff *skb)
{
	struct ipoib_dev_priv *priv = netdev_priv(dev);
	struct ipoib_mcast *mcast;
	unsigned long flags;
	void *mgid = daddr + 4;

	spin_lock_irqsave(&priv->lock, flags);

	if (!test_bit(IPOIB_FLAG_OPER_UP, &priv->flags)		||
	    !priv->broadcast					||
	    !test_bit(IPOIB_MCAST_FLAG_ATTACHED, &priv->broadcast->flags)) {
		++dev->stats.tx_dropped;
		dev_kfree_skb_any(skb);
		goto unlock;
	}

	mcast = __ipoib_mcast_find(dev, mgid);
	if (!mcast) {
		/* Let's create a new send only group now */
		ipoib_dbg_mcast(priv, "setting up send only multicast group for %pI6\n",
				mgid);

		mcast = ipoib_mcast_alloc(dev, 0);
		if (!mcast) {
			ipoib_warn(priv, "unable to allocate memory for "
				   "multicast structure\n");
			++dev->stats.tx_dropped;
			dev_kfree_skb_any(skb);
			goto out;
		}

		set_bit(IPOIB_MCAST_FLAG_SENDONLY, &mcast->flags);
		memcpy(mcast->mcmember.mgid.raw, mgid, sizeof (union ib_gid));
		__ipoib_mcast_add(dev, mcast);
		list_add_tail(&mcast->list, &priv->multicast_list);
	}

	if (!mcast->ah) {
		if (skb_queue_len(&mcast->pkt_queue) < IPOIB_MAX_MCAST_QUEUE)
			skb_queue_tail(&mcast->pkt_queue, skb);
		else {
			++dev->stats.tx_dropped;
			dev_kfree_skb_any(skb);
		}

		if (test_bit(IPOIB_MCAST_FLAG_BUSY, &mcast->flags))
			ipoib_dbg_mcast(priv, "no address vector, "
					"but multicast join already started\n");
		else if (test_bit(IPOIB_MCAST_FLAG_SENDONLY, &mcast->flags))
			ipoib_mcast_sendonly_join(mcast);

		/*
		 * If lookup completes between here and out:, don't
		 * want to send packet twice.
		 */
		mcast = NULL;
	}

out:
	if (mcast && mcast->ah) {
		struct ipoib_neigh *neigh;

		spin_unlock_irqrestore(&priv->lock, flags);
		neigh = ipoib_neigh_get(dev, daddr);
		spin_lock_irqsave(&priv->lock, flags);
		if (!neigh) {
<<<<<<< HEAD
			spin_unlock_irqrestore(&priv->lock, flags);
			neigh = ipoib_neigh_alloc(daddr, dev);
			spin_lock_irqsave(&priv->lock, flags);
=======
			neigh = ipoib_neigh_alloc(daddr, dev);
>>>>>>> 4a8e43fe
			if (neigh) {
				kref_get(&mcast->ah->ref);
				neigh->ah	= mcast->ah;
				list_add_tail(&neigh->list, &mcast->neigh_list);
			}
		}
		spin_unlock_irqrestore(&priv->lock, flags);
		ipoib_send(dev, skb, mcast->ah, IB_MULTICAST_QPN);
		if (neigh)
			ipoib_neigh_put(neigh);
		return;
	}

unlock:
	spin_unlock_irqrestore(&priv->lock, flags);
}

void ipoib_mcast_dev_flush(struct net_device *dev)
{
	struct ipoib_dev_priv *priv = netdev_priv(dev);
	LIST_HEAD(remove_list);
	struct ipoib_mcast *mcast, *tmcast;
	unsigned long flags;

	ipoib_dbg_mcast(priv, "flushing multicast list\n");

	spin_lock_irqsave(&priv->lock, flags);

	list_for_each_entry_safe(mcast, tmcast, &priv->multicast_list, list) {
		list_del(&mcast->list);
		rb_erase(&mcast->rb_node, &priv->multicast_tree);
		list_add_tail(&mcast->list, &remove_list);
	}

	if (priv->broadcast) {
		rb_erase(&priv->broadcast->rb_node, &priv->multicast_tree);
		list_add_tail(&priv->broadcast->list, &remove_list);
		priv->broadcast = NULL;
	}

	spin_unlock_irqrestore(&priv->lock, flags);

	list_for_each_entry_safe(mcast, tmcast, &remove_list, list) {
		ipoib_mcast_leave(dev, mcast);
		ipoib_mcast_free(mcast);
	}
}

static int ipoib_mcast_addr_is_valid(const u8 *addr, const u8 *broadcast)
{
	/* reserved QPN, prefix, scope */
	if (memcmp(addr, broadcast, 6))
		return 0;
	/* signature lower, pkey */
	if (memcmp(addr + 7, broadcast + 7, 3))
		return 0;
	return 1;
}

void ipoib_mcast_restart_task(struct work_struct *work)
{
	struct ipoib_dev_priv *priv =
		container_of(work, struct ipoib_dev_priv, restart_task);
	struct net_device *dev = priv->dev;
	struct netdev_hw_addr *ha;
	struct ipoib_mcast *mcast, *tmcast;
	LIST_HEAD(remove_list);
	unsigned long flags;
	struct ib_sa_mcmember_rec rec;

	ipoib_dbg_mcast(priv, "restarting multicast task\n");

	ipoib_mcast_stop_thread(dev, 0);

	local_irq_save(flags);
	netif_addr_lock(dev);
	spin_lock(&priv->lock);

	/*
	 * Unfortunately, the networking core only gives us a list of all of
	 * the multicast hardware addresses. We need to figure out which ones
	 * are new and which ones have been removed
	 */

	/* Clear out the found flag */
	list_for_each_entry(mcast, &priv->multicast_list, list)
		clear_bit(IPOIB_MCAST_FLAG_FOUND, &mcast->flags);

	/* Mark all of the entries that are found or don't exist */
	netdev_for_each_mc_addr(ha, dev) {
		union ib_gid mgid;

		if (!ipoib_mcast_addr_is_valid(ha->addr, dev->broadcast))
			continue;

		memcpy(mgid.raw, ha->addr + 4, sizeof mgid);

		mcast = __ipoib_mcast_find(dev, &mgid);
		if (!mcast || test_bit(IPOIB_MCAST_FLAG_SENDONLY, &mcast->flags)) {
			struct ipoib_mcast *nmcast;

			/* ignore group which is directly joined by userspace */
			if (test_bit(IPOIB_FLAG_UMCAST, &priv->flags) &&
			    !ib_sa_get_mcmember_rec(priv->ca, priv->port, &mgid, &rec)) {
				ipoib_dbg_mcast(priv, "ignoring multicast entry for mgid %pI6\n",
						mgid.raw);
				continue;
			}

			/* Not found or send-only group, let's add a new entry */
			ipoib_dbg_mcast(priv, "adding multicast entry for mgid %pI6\n",
					mgid.raw);

			nmcast = ipoib_mcast_alloc(dev, 0);
			if (!nmcast) {
				ipoib_warn(priv, "unable to allocate memory for multicast structure\n");
				continue;
			}

			set_bit(IPOIB_MCAST_FLAG_FOUND, &nmcast->flags);

			nmcast->mcmember.mgid = mgid;

			if (mcast) {
				/* Destroy the send only entry */
				list_move_tail(&mcast->list, &remove_list);

				rb_replace_node(&mcast->rb_node,
						&nmcast->rb_node,
						&priv->multicast_tree);
			} else
				__ipoib_mcast_add(dev, nmcast);

			list_add_tail(&nmcast->list, &priv->multicast_list);
		}

		if (mcast)
			set_bit(IPOIB_MCAST_FLAG_FOUND, &mcast->flags);
	}

	/* Remove all of the entries don't exist anymore */
	list_for_each_entry_safe(mcast, tmcast, &priv->multicast_list, list) {
		if (!test_bit(IPOIB_MCAST_FLAG_FOUND, &mcast->flags) &&
		    !test_bit(IPOIB_MCAST_FLAG_SENDONLY, &mcast->flags)) {
			ipoib_dbg_mcast(priv, "deleting multicast group %pI6\n",
					mcast->mcmember.mgid.raw);

			rb_erase(&mcast->rb_node, &priv->multicast_tree);

			/* Move to the remove list */
			list_move_tail(&mcast->list, &remove_list);
		}
	}

	spin_unlock(&priv->lock);
	netif_addr_unlock(dev);
	local_irq_restore(flags);

	/* We have to cancel outside of the spinlock */
	list_for_each_entry_safe(mcast, tmcast, &remove_list, list) {
		ipoib_mcast_leave(mcast->dev, mcast);
		ipoib_mcast_free(mcast);
	}

	if (test_bit(IPOIB_FLAG_ADMIN_UP, &priv->flags))
		ipoib_mcast_start_thread(dev);
}

#ifdef CONFIG_INFINIBAND_IPOIB_DEBUG

struct ipoib_mcast_iter *ipoib_mcast_iter_init(struct net_device *dev)
{
	struct ipoib_mcast_iter *iter;

	iter = kmalloc(sizeof *iter, GFP_KERNEL);
	if (!iter)
		return NULL;

	iter->dev = dev;
	memset(iter->mgid.raw, 0, 16);

	if (ipoib_mcast_iter_next(iter)) {
		kfree(iter);
		return NULL;
	}

	return iter;
}

int ipoib_mcast_iter_next(struct ipoib_mcast_iter *iter)
{
	struct ipoib_dev_priv *priv = netdev_priv(iter->dev);
	struct rb_node *n;
	struct ipoib_mcast *mcast;
	int ret = 1;

	spin_lock_irq(&priv->lock);

	n = rb_first(&priv->multicast_tree);

	while (n) {
		mcast = rb_entry(n, struct ipoib_mcast, rb_node);

		if (memcmp(iter->mgid.raw, mcast->mcmember.mgid.raw,
			   sizeof (union ib_gid)) < 0) {
			iter->mgid      = mcast->mcmember.mgid;
			iter->created   = mcast->created;
			iter->queuelen  = skb_queue_len(&mcast->pkt_queue);
			iter->complete  = !!mcast->ah;
			iter->send_only = !!(mcast->flags & (1 << IPOIB_MCAST_FLAG_SENDONLY));

			ret = 0;

			break;
		}

		n = rb_next(n);
	}

	spin_unlock_irq(&priv->lock);

	return ret;
}

void ipoib_mcast_iter_read(struct ipoib_mcast_iter *iter,
			   union ib_gid *mgid,
			   unsigned long *created,
			   unsigned int *queuelen,
			   unsigned int *complete,
			   unsigned int *send_only)
{
	*mgid      = iter->mgid;
	*created   = iter->created;
	*queuelen  = iter->queuelen;
	*complete  = iter->complete;
	*send_only = iter->send_only;
}

#endif /* CONFIG_INFINIBAND_IPOIB_DEBUG */<|MERGE_RESOLUTION|>--- conflicted
+++ resolved
@@ -708,13 +708,7 @@
 		neigh = ipoib_neigh_get(dev, daddr);
 		spin_lock_irqsave(&priv->lock, flags);
 		if (!neigh) {
-<<<<<<< HEAD
-			spin_unlock_irqrestore(&priv->lock, flags);
 			neigh = ipoib_neigh_alloc(daddr, dev);
-			spin_lock_irqsave(&priv->lock, flags);
-=======
-			neigh = ipoib_neigh_alloc(daddr, dev);
->>>>>>> 4a8e43fe
 			if (neigh) {
 				kref_get(&mcast->ah->ref);
 				neigh->ah	= mcast->ah;
