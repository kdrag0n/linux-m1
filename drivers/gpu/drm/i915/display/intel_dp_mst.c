--- conflicted
+++ resolved
@@ -113,13 +113,7 @@
 	pipe_config->has_pch_encoder = false;
 
 	if (intel_conn_state->force_audio == HDMI_AUDIO_AUTO)
-<<<<<<< HEAD
-		pipe_config->has_audio =
-			drm_dp_mst_port_has_audio(&intel_dp->mst_mgr,
-						  connector->port);
-=======
 		pipe_config->has_audio = connector->port->has_audio;
->>>>>>> 14d0066b
 	else
 		pipe_config->has_audio =
 			intel_conn_state->force_audio == HDMI_AUDIO_ON;
