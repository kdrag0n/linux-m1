--- conflicted
+++ resolved
@@ -355,12 +355,11 @@
  *             flags        pointer to flags for data
  *             count        count of received data in bytes
  *     
- * Return Value:    None
+ * Return Value:    Number of bytes received
  */
 static unsigned int hci_uart_tty_receive(struct tty_struct *tty,
 		const u8 *data, char *flags, int count)
 {
-	int ret;
 	struct hci_uart *hu = (void *)tty->disc_data;
 	int received;
 
@@ -371,14 +370,9 @@
 		return -EINVAL;
 
 	spin_lock(&hu->rx_lock);
-<<<<<<< HEAD
-	ret = hu->proto->recv(hu, (void *) data, count);
-	if (ret > 0)
-		hu->hdev->stat.byte_rx += count;
-=======
 	received = hu->proto->recv(hu, (void *) data, count);
-	hu->hdev->stat.byte_rx += count;
->>>>>>> d9a0fbfd
+	if (received > 0)
+		hu->hdev->stat.byte_rx += received;
 	spin_unlock(&hu->rx_lock);
 
 	tty_unthrottle(tty);
