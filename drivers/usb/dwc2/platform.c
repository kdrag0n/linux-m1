--- conflicted
+++ resolved
@@ -271,18 +271,6 @@
 
 	hsotg->plat = dev_get_platdata(hsotg->dev);
 
-<<<<<<< HEAD
-	if (hsotg->phy) {
-		/*
-		 * If using the generic PHY framework, check if the PHY bus
-		 * width is 8-bit and set the phyif appropriately.
-		 */
-		if (phy_get_bus_width(hsotg->phy) == 8)
-			hsotg->params.phy_utmi_width = 8;
-	}
-
-=======
->>>>>>> 4b972a01
 	/* Clock */
 	hsotg->clk = devm_clk_get_optional(hsotg->dev, "otg");
 	if (IS_ERR(hsotg->clk)) {
