--- conflicted
+++ resolved
@@ -1512,130 +1512,6 @@
 	list_del(&unreg_list);
 }
 
-<<<<<<< HEAD
-static u32 ieee80211_idle_off(struct ieee80211_local *local,
-			      const char *reason)
-{
-	if (!(local->hw.conf.flags & IEEE80211_CONF_IDLE))
-		return 0;
-
-	local->hw.conf.flags &= ~IEEE80211_CONF_IDLE;
-	return IEEE80211_CONF_CHANGE_IDLE;
-}
-
-static u32 ieee80211_idle_on(struct ieee80211_local *local)
-{
-	if (local->hw.conf.flags & IEEE80211_CONF_IDLE)
-		return 0;
-
-	drv_flush(local, false);
-
-	local->hw.conf.flags |= IEEE80211_CONF_IDLE;
-	return IEEE80211_CONF_CHANGE_IDLE;
-}
-
-u32 __ieee80211_recalc_idle(struct ieee80211_local *local)
-{
-	struct ieee80211_sub_if_data *sdata;
-	int count = 0;
-	bool working = false, scanning = false;
-	unsigned int led_trig_start = 0, led_trig_stop = 0;
-	struct ieee80211_roc_work *roc;
-
-#ifdef CONFIG_PROVE_LOCKING
-	WARN_ON(debug_locks && !lockdep_rtnl_is_held() &&
-		!lockdep_is_held(&local->iflist_mtx));
-#endif
-	lockdep_assert_held(&local->mtx);
-
-	list_for_each_entry(sdata, &local->interfaces, list) {
-		if (!ieee80211_sdata_running(sdata)) {
-			sdata->vif.bss_conf.idle = true;
-			continue;
-		}
-
-		sdata->old_idle = sdata->vif.bss_conf.idle;
-
-		/* do not count disabled managed interfaces */
-		if (sdata->vif.type == NL80211_IFTYPE_STATION &&
-		    !sdata->u.mgd.associated &&
-		    !sdata->u.mgd.auth_data &&
-		    !sdata->u.mgd.assoc_data) {
-			sdata->vif.bss_conf.idle = true;
-			continue;
-		}
-		/* do not count unused IBSS interfaces */
-		if (sdata->vif.type == NL80211_IFTYPE_ADHOC &&
-		    !sdata->u.ibss.ssid_len) {
-			sdata->vif.bss_conf.idle = true;
-			continue;
-		}
-		/* count everything else */
-		sdata->vif.bss_conf.idle = false;
-		count++;
-	}
-
-	if (!local->ops->remain_on_channel) {
-		list_for_each_entry(roc, &local->roc_list, list) {
-			working = true;
-			roc->sdata->vif.bss_conf.idle = false;
-		}
-	}
-
-	if (local->scan_sdata &&
-	    !(local->hw.flags & IEEE80211_HW_SCAN_WHILE_IDLE)) {
-		scanning = true;
-		local->scan_sdata->vif.bss_conf.idle = false;
-	}
-
-	list_for_each_entry(sdata, &local->interfaces, list) {
-		if (sdata->vif.type == NL80211_IFTYPE_MONITOR ||
-		    sdata->vif.type == NL80211_IFTYPE_AP_VLAN)
-			continue;
-		if (sdata->old_idle == sdata->vif.bss_conf.idle)
-			continue;
-		if (!ieee80211_sdata_running(sdata))
-			continue;
-		ieee80211_bss_info_change_notify(sdata, BSS_CHANGED_IDLE);
-	}
-
-	if (working || scanning)
-		led_trig_start |= IEEE80211_TPT_LEDTRIG_FL_WORK;
-	else
-		led_trig_stop |= IEEE80211_TPT_LEDTRIG_FL_WORK;
-
-	if (count)
-		led_trig_start |= IEEE80211_TPT_LEDTRIG_FL_CONNECTED;
-	else
-		led_trig_stop |= IEEE80211_TPT_LEDTRIG_FL_CONNECTED;
-
-	ieee80211_mod_tpt_led_trig(local, led_trig_start, led_trig_stop);
-
-	if (working)
-		return ieee80211_idle_off(local, "working");
-	if (scanning)
-		return ieee80211_idle_off(local, "scanning");
-	if (!count)
-		return ieee80211_idle_on(local);
-	else
-		return ieee80211_idle_off(local, "in use");
-
-	return 0;
-}
-
-void ieee80211_recalc_idle(struct ieee80211_local *local)
-{
-	u32 chg;
-
-	mutex_lock(&local->iflist_mtx);
-	chg = __ieee80211_recalc_idle(local);
-	mutex_unlock(&local->iflist_mtx);
-	if (chg)
-		ieee80211_hw_config(local, chg);
-}
-
-=======
->>>>>>> 2f8684ce
 static int netdev_notify(struct notifier_block *nb,
 			 unsigned long state,
 			 void *ndev)
