--- conflicted
+++ resolved
@@ -794,11 +794,7 @@
 
 	for (i = 0; i < TCA_ACT_MAX_PRIO && actions[i]; i++) {
 		a = actions[i];
-<<<<<<< HEAD
-		nest = nla_nest_start_noflag(skb, a->order);
-=======
 		nest = nla_nest_start_noflag(skb, i + 1);
->>>>>>> 4b972a01
 		if (nest == NULL)
 			goto nla_put_failure;
 		err = tcf_action_dump_1(skb, a, bind, ref);
